--- conflicted
+++ resolved
@@ -525,11 +525,7 @@
         ],
         sep="\n"
     ) as tm:
-<<<<<<< HEAD
-        assert tm.firmware == [1, 2, 1]
-=======
         assert tm.firmware == (1, 2, 1)
->>>>>>> 1b188f4e
 
 
 def test_serial_number():
