sudo: false
language: python
python:
  - "2.7"
  - "3.3"
  - "3.4"
  - "3.5"
install:
<<<<<<< HEAD
  - "pip install -r instruments/requirements.txt"
  - "pip install -r instruments/dev-requirements.txt"
=======
  - "pip install -r requirements.txt"
  - "pip install -r dev-requirements.txt"
>>>>>>> 5114bdc8
  - pip install python-coveralls
  - pip install coverage
script:
  - nosetests --with-coverage -w instruments
  - pylint --py3k instruments/
  - pylint instruments/
after_success:
  - coveralls<|MERGE_RESOLUTION|>--- conflicted
+++ resolved
@@ -6,13 +6,8 @@
   - "3.4"
   - "3.5"
 install:
-<<<<<<< HEAD
-  - "pip install -r instruments/requirements.txt"
-  - "pip install -r instruments/dev-requirements.txt"
-=======
   - "pip install -r requirements.txt"
   - "pip install -r dev-requirements.txt"
->>>>>>> 5114bdc8
   - pip install python-coveralls
   - pip install coverage
 script:
